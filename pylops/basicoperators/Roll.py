--- conflicted
+++ resolved
@@ -16,14 +16,10 @@
     ----------
     dims : :obj:`list` or :obj:`int`
         Number of samples for each dimension
-<<<<<<< HEAD
-        (``None`` if only one dimension is available)
     axis : :obj:`int`, optional
         .. versionadded:: 2.0.0
 
         Axis along which model is rolled.
-=======
->>>>>>> d7130c5d
     dir : :obj:`int`, optional
 
         .. deprecated:: 2.0.0
@@ -51,56 +47,29 @@
 
     """
 
-<<<<<<< HEAD
-    def __init__(self, N, dims=None, axis=-1, dir=None, shift=1, dtype="float64"):
-        self.N = N
+    def __init__(self, dims, axis=-1, dir=None, shift=1, dtype="float64"):
         if dir is not None:
             warnings.warn(
                 "dir will be deprecated in version 2.0.0, use axis instead.",
                 category=DeprecationWarning,
                 stacklevel=2,
             )
-            self.axis = dir
-        else:
-            self.axis = axis
-        if dims is None:
-            self.dims = (self.N,)
-            self.reshape = False
-        else:
-            if np.prod(dims) != self.N:
-                raise ValueError("product of dims must equal N")
-            else:
-                self.dims = dims
-                self.reshape = True
-=======
-    def __init__(self, dims, dir=0, shift=1, dtype="float64"):
+            axis = dir
+
         self.dims = _value_or_list_like_to_array(dims)
+        self.axis = axis
         N = np.prod(self.dims)
-        self.dir = dir
->>>>>>> d7130c5d
         self.shift = shift
         self.shape = (N, N)
         self.dtype = np.dtype(dtype)
         self.explicit = False
 
     def _matvec(self, x):
-<<<<<<< HEAD
-        if self.reshape:
-            x = np.reshape(x, self.dims)
+        x = np.reshape(x, self.dims)
         y = np.roll(x, shift=self.shift, axis=self.axis)
         return y.ravel()
 
     def _rmatvec(self, x):
-        if self.reshape:
-            x = np.reshape(x, self.dims)
+        x = np.reshape(x, self.dims)
         y = np.roll(x, shift=-self.shift, axis=self.axis)
-=======
-        x = np.reshape(x, self.dims)
-        y = np.roll(x, shift=self.shift, axis=self.dir)
-        return y.ravel()
-
-    def _rmatvec(self, x):
-        x = np.reshape(x, self.dims)
-        y = np.roll(x, shift=-self.shift, axis=self.dir)
->>>>>>> d7130c5d
         return y.ravel()