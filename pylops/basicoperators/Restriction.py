--- conflicted
+++ resolved
@@ -7,15 +7,9 @@
 class Restriction(LinearOperator):
     """Restriction (or sampling) operator.
 
-<<<<<<< HEAD
     Extract subset of values from input vector at locations ``iava``
     in forward mode and places those values at locations ``iava``
     in an otherwise zero vector in adjoint mode.
-=======
-    Extract subset of values from input vector at locations ``iava`` in forward
-    mode and places those values at locations ``iava`` in an otherwise zero
-    vector in adjoint mode.
->>>>>>> 38770652
 
     Parameters
     ----------
@@ -31,13 +25,8 @@
     shape : :obj:`tuple`
         Operator shape
     explicit : :obj:`bool`
-<<<<<<< HEAD
         Operator contains a matrix that can be solved
         explicitly (``True``) or not (``False``)
-=======
-        Operator contains a matrix that can be solved explicitly (``True``) or
-        not (``False``)
->>>>>>> 38770652
 
     """
     def __init__(self, N, iava, dtype='float32'):
