import logging

import numpy as np

from pylops.basicoperators import BlockDiag, Diagonal, HStack, Restriction
from pylops.signalprocessing.Sliding2D import _slidingsteps
from pylops.utils.tapers import taper

logging.basicConfig(format="%(levelname)s: %(message)s", level=logging.WARNING)


def Sliding1D(Op, dim, dimd, nwin, nover, tapertype="hanning", design=False):
    r"""1D Sliding transform operator.

    Apply a transform operator ``Op`` repeatedly to slices of the model
    vector in forward mode and slices of the data vector in adjoint mode.
    More specifically, in forward mode the model vector is divided into
    slices, each slice is transformed, and slices are then recombined in a
    sliding window fashion.

    This operator can be used to perform local, overlapping transforms (e.g.,
    :obj:`pylops.signalprocessing.FFT`) on 1-dimensional arrays.

    .. note:: The shape of the model has to be consistent with
       the number of windows for this operator not to return an error. As the
       number of windows depends directly on the choice of ``nwin`` and
       ``nover``, it is recommended to use ``design=True`` if unsure about the
       choice ``dims`` and use the number of windows printed on screen to
       define such input parameter.

    .. warning:: Depending on the choice of `nwin` and `nover` as well as the
       size of the data, sliding windows may not cover the entire data.
       The start and end indices of each window can be displayed using
       ``design=True`` while defining the best sliding window approach.

    Parameters
    ----------
    Op : :obj:`pylops.LinearOperator`
        Transform operator
    dim : :obj:`tuple`
        Shape of 1-dimensional model.
    dimd : :obj:`tuple`
        Shape of 1-dimensional data
    nwin : :obj:`int`
        Number of samples of window
    nover : :obj:`int`
        Number of samples of overlapping part of window
    tapertype : :obj:`str`, optional
        Type of taper (``hanning``, ``cosine``, ``cosinesquare`` or ``None``)
    design : :obj:`bool`, optional
        Print number of sliding window (``True``) or not (``False``)

    Returns
    -------
    Sop : :obj:`pylops.LinearOperator`
        Sliding operator

    Raises
    ------
    ValueError
        Identified number of windows is not consistent with provided model
        shape (``dims``).

    """
    # model windows
    mwin_ins, mwin_ends = _slidingsteps(dim, Op.shape[1], 0)
    # data windows
    dwin_ins, dwin_ends = _slidingsteps(dimd, nwin, nover)
    nwins = len(dwin_ins)

    # create tapers
    if tapertype is not None:
        tap = taper(nwin, nover, tapertype=tapertype)
        tapin = tap.copy()
        tapin[:nover] = 1
        tapend = tap.copy()
        tapend[-nover:] = 1
        taps = {}
        taps[0] = tapin
        for i in range(1, nwins - 1):
            taps[i] = tap
        taps[nwins - 1] = tapend

    # check that identified number of windows agrees with mode size
    if design:
        logging.warning("%d windows required...", nwins)
        logging.warning("model wins - start:%s, end:%s", str(mwin_ins), str(mwin_ends))
        logging.warning("data wins - start:%s, end:%s", str(dwin_ins), str(dwin_ends))
    if nwins * Op.shape[1] != dim:
        raise ValueError(
            "Model shape (dim=%d) is not consistent with chosen "
            "number of windows. Choose dim=%d for the "
            "operator to work with estimated number of windows, "
            "or create the operator with design=True to find "
            "out the optimal number of windows for the current "
            "model size..." % (dim, nwins * Op.shape[1])
        )
    # transform to apply
    if tapertype is None:
        OOp = BlockDiag([Op for _ in range(nwins)])
    else:
<<<<<<< HEAD
        OOp = BlockDiag([Diagonal(taps[itap].ravel()) * Op
                         for itap in range(nwins)])
=======
        OOp = BlockDiag([Diagonal(taps[itap].flatten()) * Op for itap in range(nwins)])
>>>>>>> 7b0f5d04

    combining = HStack(
        [
            Restriction(dimd, np.arange(win_in, win_end)).H
            for win_in, win_end in zip(dwin_ins, dwin_ends)
        ]
    )
    Sop = combining * OOp
    return Sop<|MERGE_RESOLUTION|>--- conflicted
+++ resolved
@@ -99,12 +99,8 @@
     if tapertype is None:
         OOp = BlockDiag([Op for _ in range(nwins)])
     else:
-<<<<<<< HEAD
         OOp = BlockDiag([Diagonal(taps[itap].ravel()) * Op
                          for itap in range(nwins)])
-=======
-        OOp = BlockDiag([Diagonal(taps[itap].flatten()) * Op for itap in range(nwins)])
->>>>>>> 7b0f5d04
 
     combining = HStack(
         [
