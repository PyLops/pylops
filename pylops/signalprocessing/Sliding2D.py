import logging

import numpy as np

from pylops.basicoperators import BlockDiag, Diagonal, HStack, Restriction
from pylops.utils.tapers import taper2d

logging.basicConfig(format="%(levelname)s: %(message)s", level=logging.WARNING)


def _slidingsteps(ntr, nwin, nover):
    """Identify sliding window initial and end points given overall
    trace length, window length and overlap

    Parameters
    ----------
    ntr : :obj:`int`
        Number of samples in trace
    nwin : :obj:`int`
        Number of samples of window
    nover : :obj:`int`
        Number of samples of overlapping part of window

    Returns
    -------
    starts : :obj:`np.ndarray`
        Start indices
    ends : :obj:`np.ndarray`
        End indices

    """
    if nwin > ntr:
        raise ValueError("nwin=%d is bigger than ntr=%d..." % (nwin, ntr))
    step = nwin - nover
    starts = np.arange(0, ntr - nwin + 1, step, dtype=np.int)
    ends = starts + nwin
    return starts, ends


def Sliding2D(Op, dims, dimsd, nwin, nover, tapertype="hanning", design=False):
    """2D Sliding transform operator.

    Apply a transform operator ``Op`` repeatedly to slices of the model
    vector in forward mode and slices of the data vector in adjoint mode.
    More specifically, in forward mode the model vector is divided into
    slices, each slice is transformed, and slices are then recombined in a
    sliding window fashion. Both model and data are internally reshaped and
    interpreted as 2-dimensional arrays: each slice contains a portion
    of the array in the first dimension (and the entire second dimension).

    This operator can be used to perform local, overlapping transforms (e.g.,
    :obj:`pylops.signalprocessing.FFT2D`
    or :obj:`pylops.signalprocessing.Radon2D`) on 2-dimensional arrays.

    .. note:: The shape of the model has to be consistent with
       the number of windows for this operator not to return an error. As the
       number of windows depends directly on the choice of ``nwin`` and
       ``nover``, it is recommended to use ``design=True`` if unsure about the
       choice ``dims`` and use the number of windows printed on screen to
       define such input parameter.

    .. warning:: Depending on the choice of `nwin` and `nover` as well as the
       size of the data, sliding windows may not cover the entire first dimension.
       The start and end indices of each window can be displayed using
       ``design=True`` while defining the best sliding window approach.

    Parameters
    ----------
    Op : :obj:`pylops.LinearOperator`
        Transform operator
    dims : :obj:`tuple`
        Shape of 2-dimensional model. Note that ``dims[0]`` should be multiple
        of the model size of the transform in the first dimension
    dimsd : :obj:`tuple`
        Shape of 2-dimensional data
    nwin : :obj:`int`
        Number of samples of window
    nover : :obj:`int`
        Number of samples of overlapping part of window
    tapertype : :obj:`str`, optional
        Type of taper (``hanning``, ``cosine``, ``cosinesquare`` or ``None``)
    design : :obj:`bool`, optional
        Print number of sliding window (``True``) or not (``False``)

    Returns
    -------
    Sop : :obj:`pylops.LinearOperator`
        Sliding operator

    Raises
    ------
    ValueError
        Identified number of windows is not consistent with provided model
        shape (``dims``).

    """
    # model windows
    mwin_ins, mwin_ends = _slidingsteps(dims[0], Op.shape[1] // dims[1], 0)
    # data windows
    dwin_ins, dwin_ends = _slidingsteps(dimsd[0], nwin, nover)
    nwins = len(dwin_ins)

    # create tapers
    if tapertype is not None:
        tap = taper2d(dimsd[1], nwin, nover, tapertype=tapertype)
        tapin = tap.copy()
        tapin[:nover] = 1
        tapend = tap.copy()
        tapend[-nover:] = 1
        taps = {}
        taps[0] = tapin
        for i in range(1, nwins - 1):
            taps[i] = tap
        taps[nwins - 1] = tapend

    # check that identified number of windows agrees with mode size
    if design:
        logging.warning("%d windows required...", nwins)
        logging.warning("model wins - start:%s, end:%s", str(mwin_ins), str(mwin_ends))
        logging.warning("data wins - start:%s, end:%s", str(dwin_ins), str(dwin_ends))
    if nwins * Op.shape[1] // dims[1] != dims[0]:
        raise ValueError(
            "Model shape (dims=%s) is not consistent with chosen "
            "number of windows. Choose dims[0]=%d for the "
            "operator to work with estimated number of windows, "
            "or create the operator with design=True to find "
            "out the optimal number of windows for the current "
            "model size..." % (str(dims), nwins * Op.shape[1] // dims[1])
        )
    # transform to apply
    if tapertype is None:
        OOp = BlockDiag([Op for _ in range(nwins)])
    else:
<<<<<<< HEAD
        OOp = BlockDiag([Diagonal(taps[itap].ravel()) * Op
                         for itap in range(nwins)])

    combining = HStack([Restriction(np.prod(dimsd), range(win_in, win_end),
                                    dims=dimsd).H
                        for win_in, win_end in zip(dwin_ins, dwin_ends)])
=======
        OOp = BlockDiag([Diagonal(taps[itap].flatten()) * Op for itap in range(nwins)])

    combining = HStack(
        [
            Restriction(np.prod(dimsd), range(win_in, win_end), dims=dimsd).H
            for win_in, win_end in zip(dwin_ins, dwin_ends)
        ]
    )
>>>>>>> 7b0f5d04
    Sop = combining * OOp
    return Sop<|MERGE_RESOLUTION|>--- conflicted
+++ resolved
@@ -131,22 +131,11 @@
     if tapertype is None:
         OOp = BlockDiag([Op for _ in range(nwins)])
     else:
-<<<<<<< HEAD
         OOp = BlockDiag([Diagonal(taps[itap].ravel()) * Op
                          for itap in range(nwins)])
 
     combining = HStack([Restriction(np.prod(dimsd), range(win_in, win_end),
                                     dims=dimsd).H
                         for win_in, win_end in zip(dwin_ins, dwin_ends)])
-=======
-        OOp = BlockDiag([Diagonal(taps[itap].flatten()) * Op for itap in range(nwins)])
-
-    combining = HStack(
-        [
-            Restriction(np.prod(dimsd), range(win_in, win_end), dims=dimsd).H
-            for win_in, win_end in zip(dwin_ins, dwin_ends)
-        ]
-    )
->>>>>>> 7b0f5d04
     Sop = combining * OOp
     return Sop