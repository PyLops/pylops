--- conflicted
+++ resolved
@@ -333,7 +333,6 @@
            \mathbf{e}_1  \\ \mathbf{e}_2  \\ \vdots \\ \mathbf{e}_N
         \end{bmatrix} =
         \begin{bmatrix}
-<<<<<<< HEAD
            \mathbf{I} & \mathbf{0} & \ldots & \mathbf{0} & -\mathbf{U^T} & \mathbf{0}    & \ldots & \mathbf{0}  \\
            \mathbf{0} & \mathbf{I} & \ldots & \mathbf{0} & \mathbf{0}    & -\mathbf{U^T} & \ldots & \mathbf{0}  \\
            \vdots     & \vdots     & \ddots & \vdots     & \vdots        & \vdots        & \ddots & \vdots      \\
@@ -342,16 +341,6 @@
            \mathbf{0} & \mathbf{P^T} & \ldots & \mathbf{0} & \mathbf{0} & \mathbf{I}-\mathbf{P^T U^T} & \ldots & \mathbf{0}  \\
            \vdots & \vdots & \ddots & \vdots & \vdots & \vdots & \ddots & \vdots \\
            \mathbf{0} & \mathbf{0} & \ldots & \mathbf{P^T} & \mathbf{0} & \mathbf{0} & \ldots & \mathbf{I}-\mathbf{P^T U^T}
-=======
-           \mathbf{I} & \mathbf{0} & ... & \mathbf{0} & -\mathbf{U^T} & \mathbf{0}  & ... & \mathbf{0}  \\
-           \mathbf{0} & \mathbf{I} & ... & \mathbf{0} & \mathbf{0} & -\mathbf{U^T} & ... & \mathbf{0}  \\
-           ...        & ...        & ... & ...        & ...        & ...        & ... & ...         \\
-           \mathbf{0} & \mathbf{0} & ... & \mathbf{I} & \mathbf{0} & \mathbf{0} & ... & -\mathbf{U^T} \\
-           \mathbf{P^T} & \mathbf{0} & ... & \mathbf{0} & \mathbf{I}-\mathbf{P^T U^T} & \mathbf{0} & ... & \mathbf{0}  \\
-           \mathbf{0} & \mathbf{P^T} & ... & \mathbf{0} & \mathbf{0} & \mathbf{I}-\mathbf{P^T U^T} & ... & \mathbf{0}  \\
-           ...        & ...        & ... & ...          & ...        & ...        & ... & ...         \\
-           \mathbf{0} & \mathbf{0} & ... & \mathbf{P^T} & \mathbf{0} & \mathbf{0} & ... & \mathbf{I}-\mathbf{P^T U^T} \\
->>>>>>> 888c9856
         \end{bmatrix}
         \begin{bmatrix}
            \mathbf{r}_1  \\ \mathbf{r}_2  \\ \vdots \\ \mathbf{r}_N \\
