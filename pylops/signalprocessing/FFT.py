import logging

import numpy as np

from pylops import LinearOperator

try:
    import pyfftw
except ModuleNotFoundError:
    pyfftw = None
    pyfftw_message = (
        "Pyfftw not installed, use numpy or run "
        '"pip install pyFFTW" or '
        '"conda install -c conda-forge pyfftw".'
    )
except Exception as e:
    pyfftw = None
    pyfftw_message = "Failed to import pyfftw (error:%s), use numpy." % e

logging.basicConfig(format="%(levelname)s: %(message)s", level=logging.WARNING)


class _FFT_numpy(LinearOperator):
    """One dimensional Fast-Fourier Transform using numpy"""

    def __init__(
        self,
        dims,
        dir=0,
        nfft=None,
        sampling=1.0,
        real=False,
        fftshift=False,
        dtype="complex128",
    ):
        if isinstance(dims, int):
            dims = (dims,)
        if dir > len(dims) - 1:
            raise ValueError(
                "dir=%d must be smaller than " "number of dims=%d..." % (dir, len(dims))
            )
        self.dir = dir
        self.nfft = nfft if nfft is not None else dims[self.dir]
        self.real = real
        self.fftshift = fftshift
        self.f = (
            np.fft.rfftfreq(self.nfft, d=sampling)
            if real
            else np.fft.fftfreq(self.nfft, d=sampling)
        )
        if len(dims) == 1:
            self.dims = np.array([dims[0], 1])
            self.dims_fft = self.dims.copy()
            self.dims_fft[self.dir] = self.nfft // 2 + 1 if self.real else self.nfft
            self.reshape = False
        else:
            self.dims = np.array(dims)
            self.dims_fft = self.dims.copy()
            self.dims_fft[self.dir] = self.nfft // 2 + 1 if self.real else self.nfft
            self.reshape = True
        self.shape = (int(np.prod(self.dims_fft)), int(np.prod(self.dims)))
        # Find types to enforce to forward and adjoint outputs. This is
        # required as np.fft.fft always returns complex128 even if input is
        # float32 or less. Moreover, when choosing real=True, the type of the
        # adjoint output is forced to be real even if the provided dtype
        # is complex.
        self.rdtype = np.real(np.ones(1, dtype)).dtype if real else np.dtype(dtype)
        self.cdtype = (
            np.ones(1, dtype=self.rdtype) + 1j * np.ones(1, dtype=self.rdtype)
        ).dtype
        self.dtype = self.cdtype
        self.clinear = False if real else True
        self.explicit = False

    def _matvec(self, x):
        if not self.reshape:
            x = x.ravel()
            if self.fftshift:
                x = np.fft.ifftshift(x)
            if self.real:
                y = np.fft.rfft(np.real(x), n=self.nfft, axis=-1, norm="ortho")
                # Apply scaling to obtain a correct adjoint for this operator
                y[..., 1 : 1 + (self.nfft - 1) // 2] *= np.sqrt(2)
            else:
                y = np.fft.fft(x, n=self.nfft, axis=-1, norm="ortho")
        else:
            x = np.reshape(x, self.dims)
            if self.fftshift:
                x = np.fft.ifftshift(x, axes=self.dir)
            if self.real:
                y = np.fft.rfft(np.real(x), n=self.nfft, axis=self.dir, norm="ortho")
                # Apply scaling to obtain a correct adjoint for this operator
                y = np.swapaxes(y, -1, self.dir)
                y[..., 1 : 1 + (self.nfft - 1) // 2] *= np.sqrt(2)
                y = np.swapaxes(y, self.dir, -1)
            else:
<<<<<<< HEAD
                y = np.fft.fft(x, n=self.nfft,
                               axis=self.dir, norm='ortho')
            y = y.ravel()
=======
                y = np.fft.fft(x, n=self.nfft, axis=self.dir, norm="ortho")
            y = y.flatten()
>>>>>>> 7b0f5d04
        y = y.astype(self.cdtype)
        return y

    def _rmatvec(self, x):
        if not self.reshape:
            x = x.ravel()
            if self.real:
                # Apply scaling to obtain a correct adjoint for this operator
                x = x.copy()
                x[..., 1 : 1 + (self.nfft - 1) // 2] /= np.sqrt(2)
                y = np.fft.irfft(x, n=self.nfft, axis=-1, norm="ortho")
            else:
                y = np.fft.ifft(x, n=self.nfft, axis=-1, norm="ortho")
            if self.nfft != self.dims[self.dir]:
                y = y[: self.dims[self.dir]]
            if self.fftshift:
                y = np.fft.fftshift(y)
        else:
            x = np.reshape(x, self.dims_fft)
            if self.real:
                # Apply scaling to obtain a correct adjoint for this operator
                x = x.copy()
                x = np.swapaxes(x, -1, self.dir)
                x[..., 1 : 1 + (self.nfft - 1) // 2] /= np.sqrt(2)
                x = np.swapaxes(x, self.dir, -1)
                y = np.fft.irfft(x, n=self.nfft, axis=self.dir, norm="ortho")
            else:
                y = np.fft.ifft(x, n=self.nfft, axis=self.dir, norm="ortho")
            if self.nfft != self.dims[self.dir]:
                y = np.take(y, np.arange(0, self.dims[self.dir]), axis=self.dir)
            if self.fftshift:
                y = np.fft.fftshift(y, axes=self.dir)
            y = y.ravel()
        y = y.astype(self.rdtype)
        return y


class _FFT_fftw(LinearOperator):
    """One dimensional Fast-Fourier Transform using pyffw"""

    def __init__(
        self,
        dims,
        dir=0,
        nfft=None,
        sampling=1.0,
        real=False,
        fftshift=False,
        dtype="complex128",
        **kwargs_fftw
    ):
        if isinstance(dims, int):
            dims = (dims,)
        if dir > len(dims) - 1:
            raise ValueError(
                "dir=%d must be smaller than " "number of dims=%d..." % (dir, len(dims))
            )
        self.dir = dir
        if nfft is None:
            nfft = dims[self.dir]
        elif nfft < dims[self.dir]:
            logging.warning(
                "nfft should be bigger or equal then "
                " dims[self.dir] for engine=fftw, set to "
                "dims[self.dir]"
            )
            nfft = dims[self.dir]
        self.nfft = nfft

        self.real = real
        self.fftshift = fftshift
        self.f = (
            np.fft.rfftfreq(self.nfft, d=sampling)
            if real
            else np.fft.fftfreq(self.nfft, d=sampling)
        )
        if len(dims) == 1:
            self.dims = np.array(
                [
                    dims[0],
                ]
            )
            self.dims_t = self.dims.copy()
            self.dims_t[self.dir] = self.nfft
            self.dims_fft = self.dims.copy()
            self.dims_fft[self.dir] = self.nfft // 2 + 1 if self.real else self.nfft
            self.reshape = False
        else:
            self.dims = np.array(dims)
            self.dims_t = self.dims.copy()
            self.dims_t[self.dir] = self.nfft
            self.dims_fft = self.dims.copy()
            self.dims_fft[self.dir] = self.nfft // 2 + 1 if self.real else self.nfft
            self.reshape = True
        self.shape = (int(np.prod(self.dims_fft)), int(np.prod(self.dims)))
        self.rdtype = np.real(np.ones(1, dtype)).dtype if real else np.dtype(dtype)
        self.cdtype = (
            np.ones(1, dtype=self.rdtype) + 1j * np.ones(1, dtype=self.rdtype)
        ).dtype
        self.dtype = self.cdtype
        self.clinear = False if real else True
        self.explicit = False

        # define padding(fftw requires the user to provide padded input signal)
        self.pad = [[0, 0] for _ in range(len(self.dims))]
        if self.real:
            if self.nfft % 2:
                self.pad[self.dir][1] = (
                    2 * (self.dims_fft[self.dir] - 1) + 1 - self.dims[self.dir]
                )
            else:
                self.pad[self.dir][1] = (
                    2 * (self.dims_fft[self.dir] - 1) - self.dims[self.dir]
                )
        else:
            self.pad[self.dir][1] = self.dims_fft[self.dir] - self.dims[self.dir]
        self.dopad = True if np.sum(np.array(self.pad)) > 0 else False

        # create empty arrays and plans for fft/ifft
        self.x = pyfftw.empty_aligned(
            self.dims_t, dtype=self.rdtype if real else self.cdtype
        )
        self.y = pyfftw.empty_aligned(self.dims_fft, dtype=self.cdtype)
        self.fftplan = pyfftw.FFTW(
            self.x, self.y, axes=(self.dir,), direction="FFTW_FORWARD", **kwargs_fftw
        )
        self.ifftplan = pyfftw.FFTW(
            self.y, self.x, axes=(self.dir,), direction="FFTW_BACKWARD", **kwargs_fftw
        )

    def _matvec(self, x):
        if self.real:
            x = np.real(x)
        if not self.reshape:
            x = x.ravel()
            if self.fftshift:
                x = np.fft.ifftshift(x)
            if self.dopad:
                x = np.pad(x, self.pad, "constant", constant_values=0)
            y = np.sqrt(1.0 / self.nfft) * self.fftplan(x)
            if self.real:
                y[..., 1 : 1 + (self.nfft - 1) // 2] *= np.sqrt(2)
        else:
            x = np.reshape(x, self.dims)
            if self.fftshift:
                x = np.fft.ifftshift(x, axes=self.dir)
            if self.dopad:
                x = np.pad(x, self.pad, "constant", constant_values=0)
            y = np.sqrt(1.0 / self.nfft) * self.fftplan(x)
            if self.real:
                # Apply scaling to obtain a correct adjoint for this operator
                y = np.swapaxes(y, -1, self.dir)
                y[..., 1 : 1 + (self.nfft - 1) // 2] *= np.sqrt(2)
                y = np.swapaxes(y, self.dir, -1)
        return y.ravel()

    def _rmatvec(self, x):
        if not self.reshape:
            x = x.ravel()
            if self.real:
                # Apply scaling to obtain a correct adjoint for this operator
                x = x.copy()
                x[..., 1 : 1 + (self.nfft - 1) // 2] /= np.sqrt(2)
            y = np.sqrt(self.nfft) * self.ifftplan(x)
            if self.nfft != self.dims[self.dir]:
                y = y[: self.dims[self.dir]]
            if self.fftshift:
                y = np.fft.fftshift(y)
        else:
            x = np.reshape(x, self.dims_fft)
            if self.real:
                # Apply scaling to obtain a correct adjoint for this operator
                x = x.copy()
                x = np.swapaxes(x, -1, self.dir)
                x[..., 1 : 1 + (self.nfft - 1) // 2] /= np.sqrt(2)
                x = np.swapaxes(x, self.dir, -1)
            y = np.sqrt(self.nfft) * self.ifftplan(x)
            if self.nfft != self.dims[self.dir]:
                y = np.take(y, np.arange(0, self.dims[self.dir]), axis=self.dir)
            if self.fftshift:
                y = np.fft.fftshift(y, axes=self.dir)
        if self.real:
            y = np.real(y)
        return y.ravel()


def FFT(
    dims,
    dir=0,
    nfft=None,
    sampling=1.0,
    real=False,
    fftshift=False,
    engine="numpy",
    dtype="complex128",
    **kwargs_fftw
):
    r"""One dimensional Fast-Fourier Transform.

    Apply Fast-Fourier Transform (FFT) along a specific direction ``dir`` of a
    multi-dimensional array of size ``dim``.

    Note that the FFT operator is an overload to either the numpy
    :py:func:`numpy.fft.fft` (or :py:func:`numpy.fft.rfft` for real models) in
    forward mode and to the numpy :py:func:`numpy.fft.ifft` (or
    :py:func:`numpy.fft.irfft` for real models) in adjoint mode, or their cupy
    equivalents. Alternatively, the :py:class:`pyfftw.FFTW` class is used
    when ``engine='fftw'`` is chosen.

    In both cases, scaling is properly taken into account to guarantee
    that the operator is passing the dot-test. If a user is interested to use
    the unscaled forward FFT, it must pre-multiply the operator by an
    appropriate correction factor. Moreover, for a real valued
    input signal, it is advised to use the flag `real=True` as it stores
    the values of the Fourier transform at positive frequencies only as
    values at negative frequencies are simply their complex conjugates.

    Parameters
    ----------
    dims : :obj:`tuple`
        Number of samples for each dimension
    dir : :obj:`int`, optional
        Direction along which FFT is applied.
    nfft : :obj:`int`, optional
        Number of samples in Fourier Transform (same as input if ``nfft=None``)
    sampling : :obj:`float`, optional
        Sampling step ``dt``.
    real : :obj:`bool`, optional
        Model to which fft is applied has real numbers (``True``) or not
        (``False``). Used to enforce that the output of adjoint of a real
        model is real.
    fftshift : :obj:`bool`, optional
        Apply ifftshift/fftshift (``True``) or not (``False``) to model vector.
        This is required when the model is arranged over a symmetric time axis
        such that it is first rearranged before applying the Fourier Transform.
    engine : :obj:`str`, optional
        Engine used for fft computation (``numpy`` or ``fftw``). Choose
        ``numpy`` when working with cupy arrays.
    dtype : :obj:`str`, optional
        Type of elements in input array. Note that the `dtype` of the operator
        is the corresponding complex type even when a real type is provided.
        Nevertheless, the provided dtype will be enforced on the vector
        returned by the `rmatvec` method.
    **kwargs_fftw
            Arbitrary keyword arguments
            for :py:class:`pyfftw.FTTW`

    Attributes
    ----------
    shape : :obj:`tuple`
        Operator shape
    explicit : :obj:`bool`
        Operator contains a matrix that can be solved explicitly
        (True) or not (False)

    Raises
    ------
    ValueError
        If ``dims`` is provided and ``dir`` is bigger than ``len(dims)``
    NotImplementedError
        If ``engine`` is neither ``numpy`` nor ``fftw``

    Notes
    -----
    The FFT operator applies the forward Fourier transform to a signal
    :math:`d(t)` in forward mode:

    .. math::
        D(f) = \mathscr{F} (d) = \frac{1}{\sqrt{N_F}} \int d(t) e^{-j2\pi ft} dt

    Similarly, the inverse Fourier transform is applied to the Fourier spectrum
    :math:`D(f)` in adjoint mode:

    .. math::
        d(t) = \mathscr{F}^{-1} (D) = \sqrt{N_F} \int D(f) e^{j2\pi ft} df

    where :math:`N_F` is the number of samples in the Fourier domain `nfft`.
    Both operators are effectively discretized and solved by a fast iterative
    algorithm known as Fast Fourier Transform. Note that the FFT operator is a
    special operator in that the adjoint is also the inverse of the forward mode.
    Moreover, in case of real signal in time domain, the Fourier transform in
    Hermitian.

    """
    if engine == "fftw" and pyfftw is not None:
        f = _FFT_fftw(
            dims,
            dir=dir,
            nfft=nfft,
            sampling=sampling,
            real=real,
            fftshift=fftshift,
            dtype=dtype,
            **kwargs_fftw
        )
    elif engine == "numpy" or (engine == "fftw" and pyfftw is None):
        if engine == "fftw" and pyfftw is None:
            logging.warning(pyfftw_message)
        f = _FFT_numpy(
            dims,
            dir=dir,
            nfft=nfft,
            sampling=sampling,
            real=real,
            fftshift=fftshift,
            dtype=dtype,
        )
    else:
        raise NotImplementedError("engine must be numpy or fftw")
    return f<|MERGE_RESOLUTION|>--- conflicted
+++ resolved
@@ -94,14 +94,9 @@
                 y[..., 1 : 1 + (self.nfft - 1) // 2] *= np.sqrt(2)
                 y = np.swapaxes(y, self.dir, -1)
             else:
-<<<<<<< HEAD
                 y = np.fft.fft(x, n=self.nfft,
                                axis=self.dir, norm='ortho')
             y = y.ravel()
-=======
-                y = np.fft.fft(x, n=self.nfft, axis=self.dir, norm="ortho")
-            y = y.flatten()
->>>>>>> 7b0f5d04
         y = y.astype(self.cdtype)
         return y
 
