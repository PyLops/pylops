--- conflicted
+++ resolved
@@ -17,46 +17,24 @@
         raise ValueError("Repeated values in iava array")
 
 
-<<<<<<< HEAD
-def _nearestinterp(M, iava, dims=None, axis=0, dtype="float64"):
+def _nearestinterp(dims, iava, axis=0, dtype="float64"):
     """Nearest neighbour interpolation."""
     iava = np.round(iava).astype(int)
     _checkunique(iava)
-    return Restriction(M, iava, dims=dims, axis=axis, dtype=dtype), iava
-
-
-def _linearinterp(M, iava, dims=None, axis=0, dtype="float64"):
-=======
-def _nearestinterp(dims, iava, dir=0, dtype="float64"):
-    """Nearest neighbour interpolation."""
-    iava = np.round(iava).astype(int)
-    _checkunique(iava)
-    return Restriction(dims, iava, dir=dir, dtype=dtype), iava
-
-
-def _linearinterp(dims, iava, dir=0, dtype="float64"):
->>>>>>> d7130c5d
+    return Restriction(dims, iava, axis=axis, dtype=dtype), iava
+
+
+def _linearinterp(dims, iava, axis=0, dtype="float64"):
     """Linear interpolation."""
     ncp = get_array_module(iava)
 
     if np.issubdtype(iava.dtype, np.integer):
         iava = iava.astype(np.float64)
-<<<<<<< HEAD
-    if dims is None:
-        lastsample = M
-        dimsd = None
-    else:
-        lastsample = dims[axis]
-        dimsd = list(dims)
-        dimsd[axis] = len(iava)
-        dimsd = tuple(dimsd)
-=======
-
-    lastsample = dims[dir]
+
+    lastsample = dims[axis]
     dimsd = list(dims)
-    dimsd[dir] = len(iava)
+    dimsd[axis] = len(iava)
     dimsd = tuple(dimsd)
->>>>>>> d7130c5d
 
     # ensure that samples are not beyond the last sample, in that case set to
     # penultimate sample and raise a warning
@@ -75,52 +53,29 @@
     weights = iava - iva_l
 
     # create operators
-<<<<<<< HEAD
     Op = Diagonal(1 - weights, dims=dimsd, axis=axis, dtype=dtype) * Restriction(
-        M, iva_l, dims=dims, axis=axis, dtype=dtype
+        dims, iva_l, axis=axis, dtype=dtype
     ) + Diagonal(weights, dims=dimsd, axis=axis, dtype=dtype) * Restriction(
-        M, iva_r, dims=dims, axis=axis, dtype=dtype
-=======
-    Op = Diagonal(1 - weights, dims=dimsd, dir=dir, dtype=dtype) * Restriction(
-        dims, iva_l, dir=dir, dtype=dtype
-    ) + Diagonal(weights, dims=dimsd, dir=dir, dtype=dtype) * Restriction(
-        dims, iva_r, dir=dir, dtype=dtype
->>>>>>> d7130c5d
+        dims, iva_r, axis=axis, dtype=dtype
     )
     return Op, iava
 
 
-<<<<<<< HEAD
-def _sincinterp(M, iava, dims=None, axis=0, dtype="float64"):
-=======
-def _sincinterp(dims, iava, dir=0, dtype="float64"):
->>>>>>> d7130c5d
+def _sincinterp(dims, iava, axis=0, dtype="float64"):
     """Sinc interpolation."""
     ncp = get_array_module(iava)
     _checkunique(iava)
 
     # create sinc interpolation matrix
-<<<<<<< HEAD
-    nreg = M if dims is None else dims[axis]
-=======
-    nreg = dims[dir]
->>>>>>> d7130c5d
+    nreg = dims[axis]
     ireg = ncp.arange(nreg)
     sinc = ncp.tile(iava[:, np.newaxis], (1, nreg)) - ncp.tile(ireg, (len(iava), 1))
     sinc = ncp.sinc(sinc)
 
     # identify additional dimensions and create MatrixMult operator
-<<<<<<< HEAD
-    otherdims = None
-    if dims is not None:
-        otherdims = ncp.array(dims)
-        otherdims = ncp.roll(otherdims, -axis)
-        otherdims = otherdims[1:]
-=======
     otherdims = ncp.array(dims)
-    otherdims = ncp.roll(otherdims, -dir)
+    otherdims = ncp.roll(otherdims, -axis)
     otherdims = otherdims[1:]
->>>>>>> d7130c5d
     Op = MatrixMult(sinc, dims=otherdims, dtype=dtype)
 
     # create Transpose operator that brings axis to first dimension
@@ -135,11 +90,7 @@
     return Op
 
 
-<<<<<<< HEAD
-def Interp(M, iava, dims=None, axis=-1, dir=None, kind="linear", dtype="float64"):
-=======
-def Interp(dims, iava, dir=0, kind="linear", dtype="float64"):
->>>>>>> d7130c5d
+def Interp(dims, iava, axis=-1, dir=None, kind="linear", dtype="float64"):
     r"""Interpolation operator.
 
     Apply interpolation along ``axis``
@@ -173,16 +124,10 @@
         Number of samples for each dimension
     iava : :obj:`list` or :obj:`numpy.ndarray`
          Floating indices of locations of available samples for interpolation.
-<<<<<<< HEAD
-    dims : :obj:`list`, optional
-        Number of samples for each dimension
-        (``None`` if only one dimension is available)
     axis : :obj:`int`, optional
         .. versionadded:: 2.0.0
 
         Axis along which interpolation is applied.
-=======
->>>>>>> d7130c5d
     dir : :obj:`int`, optional
 
         .. deprecated:: 2.0.0
@@ -248,7 +193,6 @@
     :math:`i,j` possible combinations.
 
     """
-<<<<<<< HEAD
     if dir is not None:
         warnings.warn(
             "dir will be deprecated in version 2.0.0, use axis instead.",
@@ -257,22 +201,14 @@
         )
         axis = dir
 
+    dims = _value_or_list_like_to_array(dims)
+
     if kind == "nearest":
-        interpop, iava = _nearestinterp(M, iava, dims=dims, axis=axis, dtype=dtype)
+        interpop, iava = _nearestinterp(dims, iava, axis=axis, dtype=dtype)
     elif kind == "linear":
-        interpop, iava = _linearinterp(M, iava, dims=dims, axis=axis, dtype=dtype)
+        interpop, iava = _linearinterp(dims, iava, axis=axis, dtype=dtype)
     elif kind == "sinc":
-        interpop = _sincinterp(M, iava, dims=dims, axis=axis, dtype=dtype)
-=======
-    dims = _value_or_list_like_to_array(dims)
-
-    if kind == "nearest":
-        interpop, iava = _nearestinterp(dims, iava, dir=dir, dtype=dtype)
-    elif kind == "linear":
-        interpop, iava = _linearinterp(dims, iava, dir=dir, dtype=dtype)
-    elif kind == "sinc":
-        interpop = _sincinterp(dims, iava, dir=dir, dtype=dtype)
->>>>>>> d7130c5d
+        interpop = _sincinterp(dims, iava, axis=axis, dtype=dtype)
     else:
         raise NotImplementedError("kind is not correct...")
     return LinearOperator(interpop), iava