--- conflicted
+++ resolved
@@ -146,34 +146,22 @@
 
     .. math::
         d(\mathbf{x_r}, \mathbf{x_s}, t) =
-<<<<<<< HEAD
-        \tilde{w}(t) * \int_V \frac{ \partial ( G(\mathbf{x_r}, \mathbf{x}, t)
-         G(\mathbf{x}, \mathbf{x_s}, t))}{\partial n}  m(\mathbf{x}) \,\mathrm{d}\mathbf{x}
-=======
         \widetilde{w}(t) * \int_V G(\mathbf{x_r}, \mathbf{x}, t)
         m(\mathbf{x}) G(\mathbf{x}, \mathbf{x_s}, t)\,\mathrm{d}\mathbf{x}
->>>>>>> d765af92
 
     where :math:`m(\mathbf{x})` represents the reflectivity
     at every location in the subsurface, :math:`G(\mathbf{x}, \mathbf{x_s}, t)`
     and :math:`G(\mathbf{x_r}, \mathbf{x}, t)` are the Green's functions
-<<<<<<< HEAD
-    from source-to-subsurface-to-receiver and finally :math:`\tilde{w}(t)` is
-    a filtered version of the wavelet :math:`w(t)` [3]_ (or the wavelet itself when ``wavfilter=False``.
-    In our implementation, the following high-frequency approximation of the Green's
-=======
     from source-to-subsurface-to-receiver and finally :math:`\widetilde{w}(t)` is
-    a filtered version of the the wavelet :math:`w(t)` [1]_.  In our current
-    implementation, the following high-frequency approximation of the Green's
->>>>>>> d765af92
-    functions is adopted:
+    a filtered version of the wavelet :math:`w(t)` [3]_ (or the wavelet itself when
+    ``wavfilter=False``). In our implementation, the following high-frequency
+    approximation of the Green's functions is adopted:
 
     .. math::
         G(\mathbf{x_r}, \mathbf{x}, \omega) = a(\mathbf{x_r}, \mathbf{x})
             e^{j \omega t(\mathbf{x_r}, \mathbf{x})}
 
     where :math:`a(\mathbf{x_r}, \mathbf{x})` is the amplitude and
-<<<<<<< HEAD
     :math:`t(\mathbf{x_r}, \mathbf{x})` is the traveltime. When ``dynamic=False`` the
     amplitude is disregarded leading to a kinematic-only Kirchhoff operator.
 
@@ -183,14 +171,15 @@
         t(\mathbf{x}, \mathbf{x_s}))} m(\mathbf{x}) \,\mathrm{d}\mathbf{x}
 
     On the  other hand, when ``dynamic=True``, the amplitude scaling is defined as
-    :math:`a(\mathbf{x_r}, \mathbf{x})=1/d(\mathbf{x_r}, \mathbf{x})`, where ``d`` is
-    the distance between the two points and represents the geometrical spreading
-    of the wavefront. Moreover an angle scaling is included in the modelling operator
+    :math:`a(\mathbf{x}, \mathbf{y})=\frac{1}{\|\mathbf{x} - \mathbf{y}\|}`,
+    that is, the reciprocal of the distance between the two points,
+    approximating the geometrical spreading of the wavefront.
+    Moreover an angle scaling is included in the modelling operator
     added as follows:
 
     .. math::
         d(\mathbf{x_r}, \mathbf{x_s}, t) =
-        \tilde{w}(t) * \int_V a(\mathbf{x}, \mathbf{x_r}, \mathbf{x_s})
+        \tilde{w}(t) * \int_V a(\mathbf{x}, \mathbf{x_s}) a(\mathbf{x}, \mathbf{x_r})
         \frac{|cos \theta_s + cos \theta_r|} {v(\mathbf{x})} e^{j \omega (t(\mathbf{x_r}, \mathbf{x}) +
          t(\mathbf{x}, \mathbf{x_s}))} m(\mathbf{x}) \,\mathrm{d}\mathbf{x}
 
@@ -203,23 +192,6 @@
 
     * ``mode=analytic`` or ``mode=eikonal``: traveltimes, geometrical spreading, and angles
       are computed for every source-image point-receiver triplets and the
-=======
-    :math:`t(\mathbf{x_r}, \mathbf{x})` is the traveltime. In our current
-    implementations with ``mode=analytic`` and ``mode=eikonal``, this amplitude
-    scaling is computed as
-    :math:`a(\mathbf{x}, \mathbf{y})=\frac{1}{\|\mathbf{x} - \mathbf{y}\|}`,
-    that is, the reciprocal of the distance between the two points,
-    approximating the geometrical spreading of the wavefront.
-    In general, this multiplicative factor could contain other corrections (e.g.
-    obliquity factors, reflection coefficient of the incident wave at the reflector,
-    aperture tapers, etc.) [2]_.
-
-    Depending on the choice of ``mode`` the traveltime of the
-    Green's function will be also computed differently:
-
-    * ``mode=analytic`` or ``mode=eikonal``: traveltime curves between
-      source to receiver pairs are computed for every subsurface point and
->>>>>>> d765af92
       Green's functions are implemented from traveltime look-up tables, placing
       scaled reflectivity values at corresponding source-to-receiver time in the
       data.
@@ -228,10 +200,10 @@
       can provide their own amplitude scaling ``amp`` (which should include the angle
       scaling too).
 
-    Finally, an aperture limitation is also implemented as defined by ``aperture``
+    An aperture limitation is also implemented as defined by ``aperture``
     and a taper is added at the edges of the aperture.
 
-    The adjoint of the demigration operator is a *migration* operator which
+    Finally, the adjoint of the demigration operator is a *migration* operator which
     projects data in the model domain creating an image of the subsurface
     reflectivity.
 
