--- conflicted
+++ resolved
@@ -12,29 +12,8 @@
 ]
 
 import os
-<<<<<<< HEAD
-from importlib import util
-
-# check package availability
-cupy_enabled = (
-    util.find_spec("cupy") is not None and int(os.getenv("CUPY_PYLOPS", 1)) == 1
-)
-cusignal_enabled = (
-    util.find_spec("cusignal") is not None and int(os.getenv("CUSIGNAL_PYLOPS", 1)) == 1
-)
-devito_enabled = util.find_spec("devito") is not None
-dtcwt_enabled = util.find_spec("dtcwt") is not None
-numba_enabled = util.find_spec("numba") is not None
-pyfftw_enabled = util.find_spec("pyfftw") is not None
-pywt_enabled = util.find_spec("pywt") is not None
-skfmm_enabled = util.find_spec("skfmm") is not None
-spgl1_enabled = util.find_spec("spgl1") is not None
-sympy_enabled = util.find_spec("sympy") is not None
-torch_enabled = util.find_spec("torch") is not None
-=======
 from importlib import import_module, util
 from typing import Optional
->>>>>>> e588fe3e
 
 
 # error message at import of available package
@@ -89,8 +68,7 @@
     return devito_message
 
 
-<<<<<<< HEAD
-def dtcwt_import(message):
+def dtcwt_import(message: Optional[str] = None) -> str:
     if dtcwt_enabled:
         try:
             import dtcwt  # noqa: F401
@@ -107,10 +85,7 @@
     return dtcwt_message
 
 
-def numba_import(message):
-=======
 def numba_import(message: Optional[str] = None) -> str:
->>>>>>> e588fe3e
     if numba_enabled:
         try:
             import_module("numba")  # noqa: F401
@@ -230,6 +205,7 @@
     True if (cupy_import() is None and int(os.getenv("CUPY_PYLOPS", 1)) == 1) else False
 )
 devito_enabled = util.find_spec("devito") is not None
+dtcwt_enabled = util.find_spec("dtcwt") is not None
 numba_enabled = util.find_spec("numba") is not None
 pyfftw_enabled = util.find_spec("pyfftw") is not None
 pywt_enabled = util.find_spec("pywt") is not None
