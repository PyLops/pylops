--- conflicted
+++ resolved
@@ -3,20 +3,10 @@
     PreconditionedInversion,
     RegularizedInversion,
 )
-
-<<<<<<< HEAD
+from pylops.utils.decorators import disable_ndarray_multiplication
+
 
 def normal_equations_inversion(
-=======
-from pylops.basicoperators import Diagonal, VStack
-from pylops.optimization.solver import cg, cgls
-from pylops.utils.backend import get_array_module
-from pylops.utils.decorators import disable_ndarray_multiplication
-
-
-@disable_ndarray_multiplication
-def NormalEquationsInversion(
->>>>>>> 5c57a18b
     Op,
     Regs,
     data,
@@ -99,127 +89,7 @@
 
     Notes
     -----
-<<<<<<< HEAD
     See :class:`pylops.optimization.leastsquaresc.NormalEquationsInversion`
-=======
-    Solve the following normal equations for a system of regularized equations
-    given the operator :math:`\mathbf{Op}`, a data weighting operator
-    :math:`\mathbf{W}`, a list of regularization terms (:math:`\mathbf{R}_i`
-    and/or :math:`\mathbf{N}_i`), the data :math:`\mathbf{d}` and
-    regularization data :math:`\mathbf{d}_{\mathbf{R}_i}`, and the damping factors
-    :math:`\epsilon_I`, :math:`\epsilon_{\mathbf{R}_i}` and :math:`\epsilon_{\mathbf{N}_i}`:
-
-    .. math::
-        ( \mathbf{Op}^T \mathbf{W} \mathbf{Op} +
-        \sum_i \epsilon_{\mathbf{R}_i}^2 \mathbf{R}_i^T \mathbf{R}_i +
-        \sum_i \epsilon_{\mathbf{N}_i}^2 \mathbf{N}_i +
-        \epsilon_I^2 \mathbf{I} )  \mathbf{x}
-        = \mathbf{Op}^T \mathbf{W} \mathbf{d} +  \sum_i \epsilon_{\mathbf{R}_i}^2
-        \mathbf{R}_i^T \mathbf{d}_{\mathbf{R}_i}
-
-    Note that the data term of the regularizations :math:`\mathbf{N}_i` is
-    implicitly assumed to be zero.
-
-    """
-    ncp = get_array_module(data)
-
-    # store adjoint
-    OpH = Op.H
-
-    # create dataregs and epsRs if not provided
-    if dataregs is None and Regs is not None:
-        dataregs = [ncp.zeros(int(Reg.shape[0]), dtype=Reg.dtype) for Reg in Regs]
-    if epsRs is None and Regs is not None:
-        epsRs = [1] * len(Regs)
-
-    # Normal equations
-    if Weight is not None:
-        y_normal = OpH * Weight * data
-    else:
-        y_normal = OpH * data
-    if Weight is not None:
-        Op_normal = OpH * Weight * Op
-    else:
-        Op_normal = OpH * Op
-
-    # Add regularization terms
-    if epsI > 0:
-        Op_normal += epsI**2 * Diagonal(
-            ncp.ones(Op.dims, dtype=Op.dtype), dims=Op.dims, dtype=Op.dtype
-        )
-
-    if Regs is not None:
-        for epsR, Reg, datareg in zip(epsRs, Regs, dataregs):
-            RegH = Reg.H
-            y_normal += epsR**2 * RegH * datareg
-            Op_normal += epsR**2 * RegH * Reg
-
-    if NRegs is not None:
-        for epsNR, NReg in zip(epsNRs, NRegs):
-            Op_normal += epsNR**2 * NReg
-
-    # solver
-    if x0 is not None:
-        y_normal = y_normal - Op_normal * x0
-    if ncp == np:
-        if "atol" not in kwargs_solver:
-            kwargs_solver["atol"] = "legacy"
-        xinv, istop = sp_cg(Op_normal, y_normal, **kwargs_solver)
-    else:
-        xinv = cg(
-            Op_normal,
-            y_normal,
-            ncp.zeros(Op_normal.dims, dtype=Op_normal.dtype),
-            **kwargs_solver
-        )[0]
-        istop = None
-    if x0 is not None:
-        xinv = x0 + xinv
-
-    if returninfo:
-        return xinv, istop
-    else:
-        return xinv
-
-
-def RegularizedOperator(Op, Regs, epsRs=(1,)):
-    r"""Regularized operator.
-
-    Creates a regularized operator given the operator ``Op``
-    and a list of regularization terms ``Regs``.
-
-    Parameters
-    ----------
-    Op : :obj:`pylops.LinearOperator`
-        Operator to invert
-    Regs : :obj:`tuple` or :obj:`list`
-        Regularization operators
-    epsRs : :obj:`tuple` or :obj:`list`, optional
-         Regularization dampings
-
-    Returns
-    -------
-    OpReg : :obj:`pylops.LinearOperator`
-        Regularized operator
-
-    See Also
-    --------
-    RegularizedInversion: Regularized inversion
-
-    Notes
-    -----
-    Create a regularized operator by augumenting the problem operator
-    :math:`\mathbf{Op}`, by a set of regularization terms :math:`\mathbf{R_i}`
-    and their damping factors and :math:`\epsilon_{{R}_i}`:
-
-    .. math::
-        \begin{bmatrix}
-            \mathbf{Op}    \\
-            \epsilon_{\mathbf{R}_1} \mathbf{R}_1 \\
-            ...   \\
-            \epsilon_{R_N} \mathbf{R}_N
-        \end{bmatrix}
->>>>>>> 5c57a18b
 
     """
     nesolve = NormalEquationsInversion(Op)
@@ -240,12 +110,7 @@
     return xinv, istop
 
 
-<<<<<<< HEAD
 def regularized_inversion(
-=======
-@disable_ndarray_multiplication
-def RegularizedInversion(
->>>>>>> 5c57a18b
     Op,
     Regs,
     data,
@@ -323,7 +188,6 @@
     See :class:`pylops.optimization.leastsquaresc.RegularizedInversion`
 
     """
-<<<<<<< HEAD
     rsolve = RegularizedInversion(Op)
     xinv, istop, itn, r1norm, r2norm = rsolve.solve(
         data,
@@ -342,63 +206,6 @@
 def preconditioned_inversion(
     Op, P, data, x0=None, engine="scipy", show=False, **kwargs_solver
 ):
-=======
-    ncp = get_array_module(data)
-
-    # create regularization data
-    if dataregs is None and Regs is not None:
-        dataregs = [ncp.zeros(int(Reg.shape[0]), dtype=Reg.dtype) for Reg in Regs]
-
-    if epsRs is None and Regs is not None:
-        epsRs = [1] * len(Regs)
-
-    # create regularization operators
-    if Weight is not None:
-        if Regs is None:
-            RegOp = Weight * Op
-        else:
-            RegOp = RegularizedOperator(Weight * Op, Regs, epsRs=epsRs)
-    else:
-        if Regs is None:
-            RegOp = Op
-        else:
-            RegOp = RegularizedOperator(Op, Regs, epsRs=epsRs)
-
-    # augumented data
-    if Weight is not None:
-        datatot = Weight * data.copy()
-    else:
-        datatot = data.copy()
-
-    # augumented operator
-    if Regs is not None:
-        for epsR, datareg in zip(epsRs, dataregs):
-            datatot = np.hstack((datatot, epsR * datareg))
-
-    # solver
-    if x0 is not None:
-        datatot = datatot - RegOp * x0
-
-    if ncp == np:
-        xinv, istop, itn, r1norm, r2norm = lsqr(RegOp, datatot, **kwargs_solver)[0:5]
-    else:
-        xinv, istop, itn, r1norm, r2norm = cgls(
-            RegOp,
-            datatot,
-            ncp.zeros(int(RegOp.shape[1]), dtype=RegOp.dtype),
-            **kwargs_solver
-        )[0:5]
-    if x0 is not None:
-        xinv = x0 + xinv
-    if returninfo:
-        return xinv, istop, itn, r1norm, r2norm
-    else:
-        return xinv
-
-
-@disable_ndarray_multiplication
-def PreconditionedInversion(Op, P, data, x0=None, returninfo=False, **kwargs_solver):
->>>>>>> 5c57a18b
     r"""Preconditioned inversion.
 
     Solve a system of preconditioned equations given the operator
@@ -455,34 +262,8 @@
     See :class:`pylops.optimization.leastsquaresc.PreconditionedInversion`
 
     """
-<<<<<<< HEAD
     psolve = PreconditionedInversion(Op)
     xinv, istop, itn, r1norm, r2norm = psolve.solve(
         data, P, x0=x0, engine=engine, show=show, **kwargs_solver
     )
-    return xinv, istop, itn, r1norm, r2norm
-=======
-    ncp = get_array_module(data)
-
-    # Preconditioned operator
-    POp = Op * P
-
-    # Solver
-    if x0 is not None:
-        data = data - Op * x0
-
-    if ncp == np:
-        pinv, istop, itn, r1norm, r2norm = lsqr(POp, data, **kwargs_solver)[0:5]
-    else:
-        pinv, istop, itn, r1norm, r2norm = cgls(
-            POp, data, ncp.zeros(int(POp.shape[1]), dtype=POp.dtype), **kwargs_solver
-        )[0:5]
-    xinv = P * pinv
-    if x0 is not None:
-        xinv = xinv + x0
-
-    if returninfo:
-        return xinv, istop, itn, r1norm, r2norm
-    else:
-        return xinv
->>>>>>> 5c57a18b
+    return xinv, istop, itn, r1norm, r2norm