--- conflicted
+++ resolved
@@ -13,7 +13,9 @@
     regularized_inversion,
 )
 from pylops.optimization.sparsityc import (
+    FISTA,
     ISTA,
+    SPGL1,
     _halfthreshold,
     _halfthreshold_percentile,
     _hardthreshold,
@@ -34,187 +36,6 @@
     spgl1_message = f"Failed to import spgl1 (error:{e})."
 
 
-<<<<<<< HEAD
-=======
-def _hardthreshold(x, thresh):
-    r"""Hard thresholding.
-
-    Applies hard thresholding to vector ``x`` (equal to the proximity
-    operator for :math:`\|\mathbf{x}\|_0`) as shown in [1]_.
-
-    .. [1] Chen, F., Shen, L., Suter, B.W., “Computing the proximity
-       operator of the ℓp norm with 0 < p < 1”,
-       IET Signal Processing, vol. 10. 2016.
-
-    Parameters
-    ----------
-    x : :obj:`numpy.ndarray`
-        Vector
-    thresh : :obj:`float`
-        Threshold
-
-    Returns
-    -------
-    x1 : :obj:`numpy.ndarray`
-        Tresholded vector
-
-    """
-    x1 = x.copy()
-    x1[np.abs(x) <= np.sqrt(2 * thresh)] = 0
-    return x1
-
-
-def _softthreshold(x, thresh):
-    r"""Soft thresholding.
-
-    Applies soft thresholding to vector ``x`` (equal to the proximity
-    operator for :math:`\|\mathbf{x}\|_1`) as shown in [1]_.
-
-    .. [1] Chen, F., Shen, L., Suter, B.W., “Computing the proximity
-       operator of the ℓp norm with 0 < p < 1”,
-       IET Signal Processing, vol. 10. 2016.
-
-    Parameters
-    ----------
-    x : :obj:`numpy.ndarray`
-        Vector
-    thresh : :obj:`float`
-        Threshold
-
-    Returns
-    -------
-    x1 : :obj:`numpy.ndarray`
-        Tresholded vector
-
-    """
-    if np.iscomplexobj(x):
-        # https://stats.stackexchange.com/questions/357339/soft-thresholding-
-        # for-the-lasso-with-complex-valued-data
-        x1 = np.maximum(np.abs(x) - thresh, 0.0) * np.exp(1j * np.angle(x))
-    else:
-        x1 = np.maximum(np.abs(x) - thresh, 0.0) * np.sign(x)
-    return x1
-
-
-def _halfthreshold(x, thresh):
-    r"""Half thresholding.
-
-    Applies half thresholding to vector ``x`` (equal to the proximity
-    operator for :math:`\|\mathbf{x}\|_{1/2}^{1/2}`) as shown in [1]_.
-
-    .. [1] Chen, F., Shen, L., Suter, B.W., “Computing the proximity
-       operator of the ℓp norm with 0 < p < 1”,
-       IET Signal Processing, vol. 10. 2016.
-
-    Parameters
-    ----------
-    x : :obj:`numpy.ndarray`
-        Vector
-    thresh : :obj:`float`
-        Threshold
-
-    Returns
-    -------
-    x1 : :obj:`numpy.ndarray`
-        Tresholded vector
-
-        .. warning::
-            Since version 1.17.0 does not produce ``np.nan`` on bad input.
-
-    """
-    arg = np.ones_like(x)
-    arg[x != 0] = (thresh / 8.0) * (np.abs(x[x != 0]) / 3.0) ** (-1.5)
-    arg = np.clip(arg, -1, 1)
-    phi = 2.0 / 3.0 * np.arccos(arg)
-    x1 = 2.0 / 3.0 * x * (1 + np.cos(2.0 * np.pi / 3.0 - phi))
-    # x1[np.abs(x) <= 1.5 * thresh ** (2. / 3.)] = 0
-    x1[np.abs(x) <= (54 ** (1.0 / 3.0) / 4.0) * thresh ** (2.0 / 3.0)] = 0
-    return x1
-
-
-def _hardthreshold_percentile(x, perc):
-    r"""Percentile Hard thresholding.
-
-    Applies hard thresholding to vector ``x`` using a percentile to define
-    the amount of values in the input vector to be preserved as shown in [1]_.
-
-    .. [1] Chen, Y., Chen, K., Shi, P., Wang, Y., “Irregular seismic
-       data reconstruction using a percentile-half-thresholding algorithm”,
-       Journal of Geophysics and Engineering, vol. 11. 2014.
-
-    Parameters
-    ----------
-    x : :obj:`numpy.ndarray`
-        Vector
-    thresh : :obj:`float`
-        Threshold
-
-    Returns
-    -------
-    x1 : :obj:`numpy.ndarray`
-        Tresholded vector
-
-    """
-    thresh = np.percentile(np.abs(x), perc)
-    return _hardthreshold(x, 0.5 * thresh**2)
-
-
-def _softthreshold_percentile(x, perc):
-    r"""Percentile Soft thresholding.
-
-    Applies soft thresholding to vector ``x`` using a percentile to define
-    the amount of values in the input vector to be preserved as shown in [1]_.
-
-    .. [1] Chen, Y., Chen, K., Shi, P., Wang, Y., “Irregular seismic
-       data reconstruction using a percentile-half-thresholding algorithm”,
-       Journal of Geophysics and Engineering, vol. 11. 2014.
-
-    Parameters
-    ----------
-    x : :obj:`numpy.ndarray`
-        Vector
-    perc : :obj:`float`
-        Percentile
-
-    Returns
-    -------
-    x : :obj:`numpy.ndarray`
-        Tresholded vector
-
-    """
-    thresh = np.percentile(np.abs(x), perc)
-    return _softthreshold(x, thresh)
-
-
-def _halfthreshold_percentile(x, perc):
-    r"""Percentile Half thresholding.
-
-    Applies half thresholding to vector ``x`` using a percentile to define
-    the amount of values in the input vector to be preserved as shown in [1]_.
-
-    .. [1] Xu, Z., Xiangyu, C., Xu, F. and Zhang, H., “L1/2 Regularization: A
-       Thresholding Representation Theory and a Fast Solver”, IEEE Transactions
-       on Neural Networks and Learning Systems, vol. 23. 2012.
-
-    Parameters
-    ----------
-    x : :obj:`numpy.ndarray`
-        Vector
-    perc : :obj:`float`
-        Percentile
-
-    Returns
-    -------
-    x : :obj:`numpy.ndarray`
-        Tresholded vector
-
-    """
-    thresh = np.percentile(np.abs(x), perc)
-    # return _halfthreshold(x, (2. / 3. * thresh) ** (1.5))
-    return _halfthreshold(x, (4.0 / 54 ** (1.0 / 3.0) * thresh) ** 1.5)
-
-
->>>>>>> 5c57a18b
 def _IRLS_data(
     Op,
     data,
@@ -698,16 +519,10 @@
 
 def ista(
     Op,
-<<<<<<< HEAD
     y,
     x0=None,
     niter=10,
     SOp=None,
-=======
-    data,
-    x0=None,
-    niter=10,
->>>>>>> 5c57a18b
     eps=0.1,
     alpha=None,
     eigsiter=None,
@@ -716,14 +531,10 @@
     threshkind="soft",
     perc=None,
     decay=None,
-<<<<<<< HEAD
     monitorres=False,
     show=False,
     itershow=[10, 10, 10],
     callback=None,
-=======
-    SOp=None,
->>>>>>> 5c57a18b
 ):
     r"""Iterative Shrinkage-Thresholding Algorithm (ISTA).
 
@@ -736,19 +547,11 @@
     ----------
     Op : :obj:`pylops.LinearOperator`
         Operator to invert
-<<<<<<< HEAD
     y : :obj:`numpy.ndarray`
         Data of size :math:`[N \times 1]`
     x0: :obj:`numpy.ndarray`, optional
         Initial guess
     niter : :obj:`int`
-=======
-    data : :obj:`numpy.ndarray`
-        Data
-    x0: :obj:`numpy.ndarray`, optional
-        Initial guess
-    niter : :obj:`int`, optional
->>>>>>> 5c57a18b
         Number of iterations
     SOp : :obj:`pylops.LinearOperator`, optional
         Regularization operator (use when solving the analysis problem)
@@ -787,13 +590,6 @@
     callback : :obj:`callable`, optional
         Function with signature (``callback(x)``) to call after each iteration
         where ``x`` is the current model vector
-<<<<<<< HEAD
-=======
-    decay : :obj:`numpy.ndarray`, optional
-        Decay factor to be applied to thresholding during iterations
-    SOp : :obj:`pylops.LinearOperator`, optional
-        Regularization operator (use when solving the analysis problem)
->>>>>>> 5c57a18b
 
     Returns
     -------
@@ -850,23 +646,24 @@
     return x, iiter, cost
 
 
-def FISTA(
+def fista(
     Op,
-    data,
+    y,
     x0=None,
     niter=10,
+    SOp=None,
     eps=0.1,
     alpha=None,
     eigsiter=None,
     eigstol=0,
     tol=1e-10,
-    returninfo=False,
-    show=False,
     threshkind="soft",
     perc=None,
+    decay=None,
+    monitorres=False,
+    show=False,
+    itershow=[10, 10, 10],
     callback=None,
-    decay=None,
-    SOp=None,
 ):
     r"""Fast Iterative Shrinkage-Thresholding Algorithm (FISTA).
 
@@ -879,12 +676,17 @@
     ----------
     Op : :obj:`pylops.LinearOperator`
         Operator to invert
-    data : :obj:`numpy.ndarray`
+    y : :obj:`numpy.ndarray`
         Data
+    x0: :obj:`numpy.ndarray`, optional
+        Initial guess
     niter : :obj:`int`, optional
         Number of iterations
+    SOp : :obj:`pylops.LinearOperator`, optional
+        Regularization operator (use when solving the analysis problem)
     eps : :obj:`float`, optional
         Sparsity damping
+    alpha : :obj:`float`, optional
         Step size. To guarantee convergence, ensure
         :math:`\alpha \le 1/\lambda_\text{max}`, where :math:`\lambda_\text{max}`
         is the largest eigenvalue of :math:`\mathbf{Op}^H\mathbf{Op}`.
@@ -900,23 +702,25 @@
         at subsequent iterations is smaller than ``tol``
     returninfo : :obj:`bool`, optional
         Return info of FISTA solver
-    show : :obj:`bool`, optional
-        Display iterations log
     threshkind : :obj:`str`, optional
         Kind of thresholding ('hard', 'soft', 'half', 'soft-percentile', or
         'half-percentile' - 'soft' used as default)
     perc : :obj:`float`, optional
         Percentile, as percentage of values to be kept by thresholding (to be
         provided when thresholding is soft-percentile or half-percentile)
+    decay : :obj:`numpy.ndarray`, optional
+        Decay factor to be applied to thresholding during iterations
+    monitorres : :obj:`bool`, optional
+            Monitor that residual is decreasing
+    show : :obj:`bool`, optional
+        Display iterations log
+    itershow : :obj:`list`, optional
+            Display set log for the first N1 steps, last N2 steps,
+            and every N3 steps in between where N1, N2, N3 are the
+            three element of the list.
     callback : :obj:`callable`, optional
         Function with signature (``callback(x)``) to call after each iteration
         where ``x`` is the current model vector
-    decay : :obj:`numpy.ndarray`, optional
-        Decay factor to be applied to thresholding during iterations
-    SOp : :obj:`pylops.LinearOperator`, optional
-        Regularization operator (use when solving the analysis problem)
-    x0: :obj:`numpy.ndarray`, optional
-        Initial guess
 
     Returns
     -------
@@ -945,207 +749,34 @@
 
     Notes
     -----
-    Solves the following synthesis problem for the operator
-    :math:`\mathbf{Op}` and the data :math:`\mathbf{d}`:
-
-    .. math::
-        J = \|\mathbf{d} - \mathbf{Op}\,\mathbf{x}\|_2^2 +
-            \epsilon \|\mathbf{x}\|_p
-
-    or the analysis problem:
-
-    .. math::
-        J = \|\mathbf{d} - \mathbf{Op}\,\mathbf{x}\|_2^2 +
-            \epsilon \|\mathbf{SOp}^H\,\mathbf{x}\|_p
-
-    if ``SOp`` is provided.
-
-    The Fast Iterative Shrinkage-Thresholding Algorithm (FISTA) [1]_ is used,
-    where :math:`p=0, 0.5, 1`. This is a modified version of ISTA solver with
-    improved convergence properties and limited additional computational cost.
-    Similarly to the ISTA solver, the choice of the thresholding algorithm to
-    apply at every iteration is based on the choice of :math:`p`.
-
-    .. [1] Beck, A., and Teboulle, M., “A Fast Iterative Shrinkage-Thresholding
-       Algorithm for Linear Inverse Problems”, SIAM Journal on
-       Imaging Sciences, vol. 2, pp. 183-202. 2009.
+    See :class:`pylops.optimization.sparsityc.FISTA`
 
     """
-    if threshkind not in [
-        "hard",
-        "soft",
-        "half",
-        "hard-percentile",
-        "soft-percentile",
-        "half-percentile",
-    ]:
-        raise NotImplementedError(
-            "threshkind should be hard, soft, half,"
-            "hard-percentile, soft-percentile, "
-            "or half-percentile"
-        )
-    if (
-        threshkind in ["hard-percentile", "soft-percentile", "half-percentile"]
-        and perc is None
-    ):
-        raise ValueError(
-            "Provide a percentile when choosing hard-percentile,"
-            "soft-percentile, or half-percentile thresholding"
-        )
-
-    # choose thresholding function
-    if threshkind == "soft":
-        threshf = _softthreshold
-    elif threshkind == "hard":
-        threshf = _hardthreshold
-    elif threshkind == "half":
-        threshf = _halfthreshold
-    elif threshkind == "hard-percentile":
-        threshf = _hardthreshold_percentile
-    elif threshkind == "soft-percentile":
-        threshf = _softthreshold_percentile
-    else:
-        threshf = _halfthreshold_percentile
-
-    # identify backend to use
-    ncp = get_array_module(data)
-
-    # prepare decay (if not passed)
-    if perc is None and decay is None:
-        decay = ncp.ones(niter)
-
-    if show:
-        tstart = time.time()
-        print(
-            f"FISTA optimization ({threshkind} thresholding)\n"
-            "-----------------------------------------------------------\n"
-            f"The Operator Op has {Op.shape[0]} rows and {Op.shape[1]} cols\n"
-            f"eps = {eps:10e}\ttol = {tol:10e}\tniter = {niter}"
-        )
-    # step size
-    if alpha is None:
-        if not isinstance(Op, LinearOperator):
-            Op = LinearOperator(Op, explicit=False)
-        # compute largest eigenvalues of Op^H * Op
-        Op1 = LinearOperator(Op.H * Op, explicit=False)
-        if get_module_name(ncp) == "numpy":
-            maxeig = np.abs(
-                Op1.eigs(
-                    neigs=1,
-                    symmetric=True,
-                    niter=eigsiter,
-                    **dict(tol=eigstol, which="LM"),
-                )
-            )[0]
-        else:
-            maxeig = np.abs(
-                power_iteration(
-                    Op1, niter=eigsiter, tol=eigstol, dtype=Op1.dtype, backend="cupy"
-                )[0]
-            )
-        alpha = 1.0 / maxeig
-
-    # define threshold
-    thresh = eps * alpha * 0.5
-
-    if show:
-        if perc is None:
-            print(f"alpha = {alpha:10e}\tthresh = {thresh:10e}")
-        else:
-            print(f"alpha = {alpha:10e}\tperc = {perc:.1f}")
-        print("-----------------------------------------------------------\n")
-        head1 = "   Itn       x[0]        r2norm     r12norm     xupdate"
-        print(head1)
-
-    # initialize model and cost function
-    if x0 is None:
-        if data.ndim == 1:
-            xinv = ncp.zeros(int(Op.shape[1]), dtype=Op.dtype)
-        else:
-            xinv = ncp.zeros((int(Op.shape[1]), data.shape[1]), dtype=Op.dtype)
-    else:
-        if data.ndim != x0.ndim:
-            # error for wrong dimensions
-            raise ValueError("Number of columns of x0 and data are not the same")
-        elif x0.shape[0] != Op.shape[1]:
-            # error for wrong dimensions
-            raise ValueError("Operator and input vector have different dimensions")
-        else:
-            xinv = x0.copy()
-
-    zinv = xinv.copy()
-    t = 1
-    if returninfo:
-        cost = np.zeros(niter + 1)
-
-    # iterate
-    for iiter in range(niter):
-        xinvold = xinv.copy()
-
-        # compute residual
-        resz = data - Op @ zinv
-
-        # compute gradient
-        grad = alpha * Op.H @ resz
-
-        # update inverted model
-        xinv_unthesh = zinv + grad
-        if SOp is not None:
-            xinv_unthesh = SOp.H @ xinv_unthesh
-        if perc is None:
-            xinv = threshf(xinv_unthesh, decay[iiter] * thresh)
-        else:
-            xinv = threshf(xinv_unthesh, 100 - perc)
-        if SOp is not None:
-            xinv = SOp @ xinv
-
-        # update auxiliary coefficients
-        told = t
-        t = (1.0 + np.sqrt(1.0 + 4.0 * t**2)) / 2.0
-        zinv = xinv + ((told - 1.0) / t) * (xinv - xinvold)
-
-        # model update
-        xupdate = np.linalg.norm(xinv - xinvold)
-
-        if returninfo or show:
-            costdata = 0.5 * np.linalg.norm(data - Op @ xinv) ** 2
-            costreg = eps * np.linalg.norm(xinv, ord=1)
-        if returninfo:
-            cost[iiter] = costdata + costreg
-
-        # run callback
-        if callback is not None:
-            callback(xinv)
-
-        if show:
-            if iiter < 10 or niter - iiter < 10 or iiter % 10 == 0:
-                msg = (
-                    f"{iiter + 1:6g}  {to_numpy(xinv[:2])[0]:12.5e}  "
-                    f"{costdata:10.3e}   {costdata + costreg:9.3e}  {xupdate:10.3e}"
-                )
-                print(msg)
-
-        # check tolerance
-        if xupdate < tol:
-            niter = iiter
-            break
-
-    # get values pre-threshold  at locations where xinv is different from zero
-    # xinv = np.where(xinv != 0, xinv_unthesh, xinv)
-
-    if show:
-        print(
-            f"\nIterations = {niter}        Total time (s) = {time.time() - tstart:.2f}"
-        )
-        print("---------------------------------------------------------\n")
-    if returninfo:
-        return xinv, niter, cost[:niter]
-    else:
-        return xinv, niter
+    fistasolve = FISTA(Op)
+    if callback is not None:
+        fistasolve.callback = callback
+    x, iiter, cost = fistasolve.solve(
+        y=y,
+        x0=x0,
+        niter=niter,
+        SOp=SOp,
+        eps=eps,
+        alpha=alpha,
+        eigsiter=eigsiter,
+        eigstol=eigstol,
+        tol=tol,
+        threshkind=threshkind,
+        perc=perc,
+        decay=decay,
+        monitorres=monitorres,
+        show=show,
+        itershow=itershow,
+    )
+    return x, iiter, cost
 
 
 @add_ndarray_support_to_solver
-def SPGL1(Op, data, x0=None, SOp=None, tau=0, sigma=0, **kwargs_spgl1):
+def spgl1(Op, y, x0=None, SOp=None, tau=0, sigma=0, show=False, **kwargs_spgl1):
     r"""Spectral Projected-Gradient for L1 norm.
 
     Solve a constrained system of equations given the operator ``Op``
@@ -1162,7 +793,7 @@
     ----------
     Op : :obj:`pylops.LinearOperator`
         Operator to invert
-    data : :obj:`numpy.ndarray`
+    y : :obj:`numpy.ndarray`
         Data
     x0 : :obj:`numpy.ndarray`, optional
         Initial guess
@@ -1234,41 +865,19 @@
 
     Notes
     -----
-    Solve different variations of sparsity-promoting inverse problem by
-    imposing sparsity in the retrieved model [1]_.
-
-    The first problem is called *basis pursuit denoise (BPDN)* and
-    its cost function is
-
-        .. math::
-            \|\mathbf{x}\|_1 \quad  \text{subject to} \quad
-            \left\|\mathbf{Op}\,\mathbf{S}^H\mathbf{x}-\mathbf{b}\right\|_2^2
-            \leq \sigma,
-
-    while the second problem is the *ℓ₁-regularized least-squares or LASSO*
-    problem and its cost function is
-
-        .. math::
-            \left\|\mathbf{Op}\,\mathbf{S}^H\mathbf{x}-\mathbf{b}\right\|_2^2
-            \quad \text{subject to} \quad  \|\mathbf{x}\|_1  \leq \tau
-
-    .. [1] van den Berg E., Friedlander M.P., "Probing the Pareto frontier
-       for basis pursuit solutions", SIAM J. on Scientific Computing,
-       vol. 31(2), pp. 890-912. 2008.
+    See :class:`pylops.optimization.sparsityc.SPGL1`
 
     """
-    if spgl1 is None:
-        raise ModuleNotFoundError(spgl1_message)
-    pinv, _, _, info = spgl1(
-        Op if SOp is None else Op * SOp.H,
-        data,
+    spgl1solve = SPGL1(Op)
+    xinv, pinv, info = spgl1solve.solve(
+        y,
+        x0=x0,
+        SOp=SOp,
         tau=tau,
         sigma=sigma,
-        x0=x0,
+        show=show,
         **kwargs_spgl1,
     )
-
-    xinv = pinv.copy() if SOp is None else SOp.H * pinv
     return xinv, pinv, info
 
 
