--- conflicted
+++ resolved
@@ -250,40 +250,5 @@
     xinv = normal_equations_inversion(Dop, [Regop], y, epsRs=[1e-4])[0]
     assert_array_almost_equal(x, xinv, decimal=2)
 
-<<<<<<< HEAD
     xinv = regularized_inversion(Dop, [Regop], y, epsRs=[1e-4])[0]
-    assert_array_almost_equal(x, xinv, decimal=2)
-
-
-@pytest.mark.parametrize(
-    "par", [(par1), (par2), (par3), (par4), (par1j), (par2j), (par3j), (par4j)]
-)
-def test_NormalEquationsInversion_ndarray(par):
-    """Solve inversion with a skinny regularization (rows are smaller than
-    the number of elements in the model vector)
-    """
-    np.random.seed(10)
-    x = np.random.normal(0, 10, (par["ny"], par["nx"])).astype(par["dtype"]) + par[
-        "imag"
-    ] * np.random.normal(0, 10, (par["ny"], par["nx"])).astype(par["dtype"])
-    Dop = Symmetrize(x.shape, axis=-1, dtype=par["dtype"])
-    assert x.shape == Dop.dims
-
-    y = Dop * x
-    assert y.shape == Dop.dimsd
-
-    xinv = normal_equations_inversion(
-        Dop, None, y, epsI=0, **dict(maxiter=200, tol=1e-10)
-    )[0]
-    assert xinv.shape == Dop.dims
-    assert_array_almost_equal(x, xinv, decimal=3)
-
-    xinv = normal_equations_inversion(
-        Dop, None, y, epsI=0, x0=np.zeros_like(x), **dict(maxiter=200, tol=1e-10)
-    )[0]
-    assert xinv.shape == Dop.dims
-    assert_array_almost_equal(x, xinv, decimal=3)
-=======
-    xinv = RegularizedInversion(Dop, [Regop], y, epsRs=[1e-4])
-    assert_array_almost_equal(x, xinv, decimal=2)
->>>>>>> 5c57a18b
+    assert_array_almost_equal(x, xinv, decimal=2)