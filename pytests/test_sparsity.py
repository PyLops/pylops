import numpy as np
import pytest
from numpy.testing import assert_array_almost_equal

from pylops.basicoperators import FirstDerivative, Identity, MatrixMult
from pylops.optimization.sparsity import FISTA, IRLS, OMP, SPGL1, SplitBregman, ista

par1 = {
    "ny": 11,
    "nx": 11,
    "imag": 0,
    "x0": False,
    "dtype": "float64",
}  # square real, zero initial guess
par2 = {
    "ny": 11,
    "nx": 11,
    "imag": 0,
    "x0": True,
    "dtype": "float64",
}  # square real, non-zero initial guess
par3 = {
    "ny": 31,
    "nx": 11,
    "imag": 0,
    "x0": False,
    "dtype": "float64",
}  # overdetermined real, zero initial guess
par4 = {
    "ny": 31,
    "nx": 11,
    "imag": 0,
    "x0": True,
    "dtype": "float64",
}  # overdetermined real, non-zero initial guess
par5 = {
    "ny": 21,
    "nx": 41,
    "imag": 0,
    "x0": True,
    "dtype": "float64",
}  # underdetermined real, non-zero initial guess
par1j = {
    "ny": 11,
    "nx": 11,
    "imag": 1j,
    "x0": False,
    "dtype": "complex64",
}  # square complex, zero initial guess
par2j = {
    "ny": 11,
    "nx": 11,
    "imag": 1j,
    "x0": True,
    "dtype": "complex64",
}  # square complex, non-zero initial guess
par3j = {
    "ny": 31,
    "nx": 11,
    "imag": 1j,
    "x0": False,
    "dtype": "complex64",
}  # overdetermined complex, zero initial guess
par4j = {
    "ny": 31,
    "nx": 11,
    "imag": 1j,
    "x0": True,
    "dtype": "complex64",
}  # overdetermined complex, non-zero initial guess
par5j = {
    "ny": 21,
    "nx": 41,
    "imag": 1j,
    "x0": True,
    "dtype": "complex64",
}  # underdetermined complex, non-zero initial guess


@pytest.mark.parametrize("par", [(par3), (par4), (par3j), (par4j)])
def test_IRLS_data(par):
    """Invert problem with outliers using data IRLS"""
    np.random.seed(10)
    G = np.random.normal(0, 10, (par["ny"], par["nx"])).astype("float32") + par[
        "imag"
    ] * np.random.normal(0, 10, (par["ny"], par["nx"])).astype("float32")
    Gop = MatrixMult(G, dtype=par["dtype"])
    x = np.ones(par["nx"]) + par["imag"] * np.ones(par["nx"])
    x0 = (
        np.random.normal(0, 10, par["nx"])
        + par["imag"] * np.random.normal(0, 10, par["nx"])
        if par["x0"]
        else None
    )
    y = Gop * x

    # add outlier
    y[par["ny"] - 2] *= 5

    # normal equations with regularization
    xinv, _ = IRLS(
        Gop,
        y,
        x0=x0,
        nouter=10,
        threshR=False,
        epsR=1e-2,
        epsI=0,
        tolIRLS=1e-3,
        returnhistory=False,
        kind="data",
    )
    assert_array_almost_equal(x, xinv, decimal=3)


@pytest.mark.parametrize("par", [(par1), (par3), (par5), (par1j), (par3j), (par5j)])
def test_IRLS_model(par):
    """Invert problem with model IRLS"""
    np.random.seed(42)
    Aop = MatrixMult(np.random.randn(par["ny"], par["nx"]))

    x = np.zeros(par["nx"])
    x[par["nx"] // 2] = 1
    x[3] = 1
    x[par["nx"] - 4] = -1
    y = Aop * x

    maxit = 100
    (
        xinv,
        _,
    ) = IRLS(Aop, y, nouter=maxit, tolIRLS=1e-3, returnhistory=False, kind="model")
    assert_array_almost_equal(x, xinv, decimal=1)


@pytest.mark.parametrize("par", [(par1), (par3), (par5), (par1j), (par3j), (par5j)])
def test_OMP(par):
    """Invert problem with OMP"""
    np.random.seed(42)
    Aop = MatrixMult(np.random.randn(par["ny"], par["nx"]))

    x = np.zeros(par["nx"])
    x[par["nx"] // 2] = 1
    x[3] = 1
    x[par["nx"] - 4] = -1
    y = Aop * x

    sigma = 1e-4
    maxit = 100

    xinv, _, _ = OMP(Aop, y, maxit, sigma=sigma, show=False)
    assert_array_almost_equal(x, xinv, decimal=1)


def test_ISTA_FISTA_unknown_threshkind():
    """Check error is raised if unknown threshkind is passed"""
    with pytest.raises(NotImplementedError):
        _ = ista(Identity(5), np.ones(5), 10, threshkind="foo")
    with pytest.raises(NotImplementedError):
        _ = FISTA(Identity(5), np.ones(5), 10, threshkind="foo")


def test_ISTA_FISTA_missing_perc():
    """Check error is raised if perc=None and threshkind is percentile based"""
    with pytest.raises(ValueError):
        _ = ista(Identity(5), np.ones(5), 10, perc=None, threshkind="soft-percentile")
    with pytest.raises(ValueError):
        _ = FISTA(Identity(5), np.ones(5), 10, perc=None, threshkind="soft-percentile")


@pytest.mark.parametrize("par", [(par1), (par3), (par5), (par1j), (par3j), (par5j)])
def test_ISTA_FISTA(par):
    """Invert problem with ISTA/FISTA"""
    np.random.seed(42)
    Aop = MatrixMult(np.random.randn(par["ny"], par["nx"]))

    x = np.zeros(par["nx"])
    x[par["nx"] // 2] = 1
    x[3] = 1
    x[par["nx"] - 4] = -1
    y = Aop * x

    eps = 0.5
    perc = 30
    maxit = 2000

    # ISTA with too high alpha (check that exception is raised)
    with pytest.raises(ValueError):
<<<<<<< HEAD
        xinv, _, _ = ista(
=======
        xinv, _, _ = ISTA(
>>>>>>> 5c57a18b
            Aop,
            y,
            niter=maxit,
            eps=eps,
            alpha=1e5,
            monitorres=True,
            tol=0,
<<<<<<< HEAD
=======
            returninfo=True,
>>>>>>> 5c57a18b
        )

    # Regularization based ISTA and FISTA
    for threshkind in ["hard", "soft", "half"]:
        # ISTA
        xinv, _, _ = ista(
            Aop,
            y,
            niter=maxit,
            eps=eps,
            threshkind=threshkind,
            tol=0,
            show=False,
        )
        assert_array_almost_equal(x, xinv, decimal=1)

        # FISTA
        xinv, _, _ = FISTA(
            Aop,
            y,
            niter=maxit,
            eps=eps,
            threshkind=threshkind,
            tol=0,
            returninfo=True,
            show=False,
        )
        assert_array_almost_equal(x, xinv, decimal=1)

    # Percentile based ISTA and FISTA
    for threshkind in ["hard-percentile", "soft-percentile", "half-percentile"]:
        # ISTA
        xinv, _, _ = ista(
            Aop,
            y,
            niter=maxit,
            perc=perc,
            threshkind=threshkind,
            tol=0,
            show=False,
        )
        assert_array_almost_equal(x, xinv, decimal=1)

        # FISTA
        xinv, _, _ = FISTA(
            Aop,
            y,
            niter=maxit,
            perc=perc,
            threshkind=threshkind,
            tol=0,
            returninfo=True,
            show=False,
        )
        assert_array_almost_equal(x, xinv, decimal=1)


@pytest.mark.parametrize("par", [(par1), (par3), (par5), (par1j), (par3j), (par5j)])
def test_ISTA_FISTA_multiplerhs(par):
    """Invert problem with ISTA/FISTA with multiple RHS"""
    np.random.seed(42)
    Aop = MatrixMult(np.random.randn(par["ny"], par["nx"]))

    x = np.zeros(par["nx"])
    x[par["nx"] // 2] = 1
    x[3] = 1
    x[par["nx"] - 4] = -1
    x = np.outer(x, np.ones(3))
    y = Aop * x

    eps = 0.5
    perc = 30
    maxit = 2000

    # Regularization based ISTA and FISTA
    for threshkind in ["hard", "soft", "half"]:
        # ISTA
        xinv, _, _ = ista(
            Aop,
            y,
            niter=maxit,
            eps=eps,
            threshkind=threshkind,
            tol=0,
            show=False,
        )
        assert_array_almost_equal(x, xinv, decimal=1)

        # FISTA
        xinv, _, _ = FISTA(
            Aop,
            y,
            niter=maxit,
            eps=eps,
            threshkind=threshkind,
            tol=0,
            returninfo=True,
            show=False,
        )
        assert_array_almost_equal(x, xinv, decimal=1)

    # Percentile based ISTA and FISTA
    for threshkind in ["hard-percentile", "soft-percentile", "half-percentile"]:
        # ISTA
        xinv, _, _ = ista(
            Aop,
            y,
            niter=maxit,
            perc=perc,
            threshkind=threshkind,
            tol=0,
            show=False,
        )
        assert_array_almost_equal(x, xinv, decimal=1)

        # FISTA
        xinv, _, _ = FISTA(
            Aop,
            y,
            niter=maxit,
            perc=perc,
            threshkind=threshkind,
            tol=0,
            returninfo=True,
            show=False,
        )
        assert_array_almost_equal(x, xinv, decimal=1)


@pytest.mark.parametrize(
    "par", [(par1), (par2), (par3), (par4), (par5), (par1j), (par3j)]
)
def test_SPGL1(par):
    """Invert problem with SPGL1"""
    np.random.seed(42)
    Aop = MatrixMult(np.random.randn(par["ny"], par["nx"]))

    x = np.zeros(par["nx"])
    x[par["nx"] // 2] = 1
    x[3] = 1
    x[par["nx"] - 4] = -1

    x0 = (
        np.random.normal(0, 10, par["nx"])
        + par["imag"] * np.random.normal(0, 10, par["nx"])
        if par["x0"]
        else None
    )
    y = Aop * x
    xinv = SPGL1(Aop, y, x0=x0, iter_lim=5000)[0]

    assert_array_almost_equal(x, xinv, decimal=1)


@pytest.mark.parametrize("par", [(par1), (par2), (par1j), (par2j)])
def test_SplitBregman(par):
    """Invert denoise problem with SplitBregman"""
    np.random.seed(42)
    # need enough samples for TV regularization to be effective
    nx = 3 * par["nx"]
    Iop = Identity(nx)
    Dop = FirstDerivative(nx, edge=True)

    x = np.zeros(nx)
    x[: nx // 2] = 10
    x[nx // 2 : 3 * nx // 4] = -5
    n = np.random.normal(0, 1, nx)
    y = x + n
    mu = 0.05
    lamda = 0.3
    niter_end = 50
    niter_in = 3

    x0 = np.ones(nx)
    xinv, niter = SplitBregman(
        Iop,
        [Dop],
        y,
        niter_outer=niter_end,
        niter_inner=niter_in,
        mu=mu,
        epsRL1s=[lamda],
        tol=1e-4,
        tau=1,
        x0=x0 if par["x0"] else None,
        restart=False,
        show=False,
        **dict(iter_lim=5, damp=1e-3)
    )
    assert (np.linalg.norm(x - xinv) / np.linalg.norm(x)) < 1e-1<|MERGE_RESOLUTION|>--- conflicted
+++ resolved
@@ -3,7 +3,7 @@
 from numpy.testing import assert_array_almost_equal
 
 from pylops.basicoperators import FirstDerivative, Identity, MatrixMult
-from pylops.optimization.sparsity import FISTA, IRLS, OMP, SPGL1, SplitBregman, ista
+from pylops.optimization.sparsity import IRLS, OMP, SplitBregman, fista, ista, spgl1
 
 par1 = {
     "ny": 11,
@@ -157,7 +157,7 @@
     with pytest.raises(NotImplementedError):
         _ = ista(Identity(5), np.ones(5), 10, threshkind="foo")
     with pytest.raises(NotImplementedError):
-        _ = FISTA(Identity(5), np.ones(5), 10, threshkind="foo")
+        _ = fista(Identity(5), np.ones(5), 10, threshkind="foo")
 
 
 def test_ISTA_FISTA_missing_perc():
@@ -165,7 +165,7 @@
     with pytest.raises(ValueError):
         _ = ista(Identity(5), np.ones(5), 10, perc=None, threshkind="soft-percentile")
     with pytest.raises(ValueError):
-        _ = FISTA(Identity(5), np.ones(5), 10, perc=None, threshkind="soft-percentile")
+        _ = fista(Identity(5), np.ones(5), 10, perc=None, threshkind="soft-percentile")
 
 
 @pytest.mark.parametrize("par", [(par1), (par3), (par5), (par1j), (par3j), (par5j)])
@@ -186,11 +186,7 @@
 
     # ISTA with too high alpha (check that exception is raised)
     with pytest.raises(ValueError):
-<<<<<<< HEAD
-        xinv, _, _ = ista(
-=======
-        xinv, _, _ = ISTA(
->>>>>>> 5c57a18b
+        xinv, _, _ = ista(
             Aop,
             y,
             niter=maxit,
@@ -198,10 +194,6 @@
             alpha=1e5,
             monitorres=True,
             tol=0,
-<<<<<<< HEAD
-=======
-            returninfo=True,
->>>>>>> 5c57a18b
         )
 
     # Regularization based ISTA and FISTA
@@ -219,14 +211,13 @@
         assert_array_almost_equal(x, xinv, decimal=1)
 
         # FISTA
-        xinv, _, _ = FISTA(
-            Aop,
-            y,
-            niter=maxit,
-            eps=eps,
-            threshkind=threshkind,
-            tol=0,
-            returninfo=True,
+        xinv, _, _ = fista(
+            Aop,
+            y,
+            niter=maxit,
+            eps=eps,
+            threshkind=threshkind,
+            tol=0,
             show=False,
         )
         assert_array_almost_equal(x, xinv, decimal=1)
@@ -246,14 +237,13 @@
         assert_array_almost_equal(x, xinv, decimal=1)
 
         # FISTA
-        xinv, _, _ = FISTA(
+        xinv, _, _ = fista(
             Aop,
             y,
             niter=maxit,
             perc=perc,
             threshkind=threshkind,
             tol=0,
-            returninfo=True,
             show=False,
         )
         assert_array_almost_equal(x, xinv, decimal=1)
@@ -291,14 +281,13 @@
         assert_array_almost_equal(x, xinv, decimal=1)
 
         # FISTA
-        xinv, _, _ = FISTA(
-            Aop,
-            y,
-            niter=maxit,
-            eps=eps,
-            threshkind=threshkind,
-            tol=0,
-            returninfo=True,
+        xinv, _, _ = fista(
+            Aop,
+            y,
+            niter=maxit,
+            eps=eps,
+            threshkind=threshkind,
+            tol=0,
             show=False,
         )
         assert_array_almost_equal(x, xinv, decimal=1)
@@ -318,14 +307,13 @@
         assert_array_almost_equal(x, xinv, decimal=1)
 
         # FISTA
-        xinv, _, _ = FISTA(
+        xinv, _, _ = fista(
             Aop,
             y,
             niter=maxit,
             perc=perc,
             threshkind=threshkind,
             tol=0,
-            returninfo=True,
             show=False,
         )
         assert_array_almost_equal(x, xinv, decimal=1)
@@ -351,7 +339,7 @@
         else None
     )
     y = Aop * x
-    xinv = SPGL1(Aop, y, x0=x0, iter_lim=5000)[0]
+    xinv = spgl1(Aop, y, x0=x0, iter_lim=5000)[0]
 
     assert_array_almost_equal(x, xinv, decimal=1)
 
